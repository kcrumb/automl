__pycache__
<<<<<<< HEAD
.idea/*
=======
.DS_Store
tmp
>>>>>>> 35bf8b68
<|MERGE_RESOLUTION|>--- conflicted
+++ resolved
@@ -1,7 +1,4 @@
 __pycache__
-<<<<<<< HEAD
 .idea/*
-=======
 .DS_Store
-tmp
->>>>>>> 35bf8b68
+tmp